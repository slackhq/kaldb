--- conflicted
+++ resolved
@@ -487,16 +487,14 @@
     assertThat(ephemeralEx.getCause()).isInstanceOf(InternalMetadataStoreException.class);
     assertThat(getCount(ZK_FAILED_COUNTER, meterRegistry)).isEqualTo(7);
 
-<<<<<<< HEAD
     Throwable cacheCreationEx =
         catchThrowable(
             () -> metadataStore.cacheNodeAndChildren(root, new SnapshotMetadataSerializer()));
     assertThat(cacheCreationEx).isInstanceOf(InternalMetadataStoreException.class);
     assertThat(getCount(ZK_FAILED_COUNTER, meterRegistry)).isEqualTo(8);
-=======
+
     // close the underlying zookeeper connection to ensure it's correctly removed
     closeZookeeperClientConnection();
->>>>>>> 52e27a39
   }
 
   @Test
