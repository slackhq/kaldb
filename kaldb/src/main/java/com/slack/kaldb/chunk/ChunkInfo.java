--- conflicted
+++ resolved
@@ -2,12 +2,7 @@
 
 import static com.slack.kaldb.util.ArgValidationUtils.ensureTrue;
 
-<<<<<<< HEAD
-import com.slack.kaldb.logstore.search.LogIndexSearcherImpl;
-import com.slack.kaldb.metadata.search.SearchMetadata;
-=======
 import com.google.common.base.Objects;
->>>>>>> 7c68820d
 import com.slack.kaldb.metadata.snapshot.SnapshotMetadata;
 import java.time.Instant;
 
@@ -94,51 +89,12 @@
   // indexing and snapshotting and is not useful afterwards.
   private long chunkSnapshotTimeEpochMs;
 
-<<<<<<< HEAD
-  public long getNumDocs() {
-    return numDocs;
-  }
-
-  public void setNumDocs(long numDocs) {
-    this.numDocs = numDocs;
-  }
-
-  public long getChunkSize() {
-    return chunkSize;
-  }
-
-  public void setChunkSize(long chunkSize) {
-    this.chunkSize = chunkSize;
-  }
-
-  // TODO: Why do we need this info?
-  // Number of docs in this chunk
-  private long numDocs;
-
-  // Size of the chunk
-  private long chunkSize;
-
-  public ChunkInfo(String chunkId, long chunkCreationTimeEpochMs, String kafkaPartitionId) {
-    // TODO: Should we set the snapshot time to creation time also?
-    this(
-        chunkId,
-        chunkCreationTimeEpochMs,
-        chunkCreationTimeEpochMs,
-        chunkCreationTimeEpochMs,
-        MAX_FUTURE_TIME,
-        0,
-        0,
-        0,
-        DEFAULT_MAX_OFFSET,
-        kafkaPartitionId);
-=======
   // Path to S3 snapshot.
   private String snapshotPath;
 
   public ChunkInfo(String chunkId, long chunkCreationTimeEpochMs) {
     // TODO: Should we set the snapshot time to creation time also?
     this(chunkId, chunkCreationTimeEpochMs, chunkCreationTimeEpochMs, 0, 0, 0, "");
->>>>>>> 7c68820d
   }
 
   public ChunkInfo(
@@ -148,37 +104,24 @@
       long dataStartTimeEpochMs,
       long dataEndTimeEpochMs,
       long chunkSnapshotTimeEpochMs,
-<<<<<<< HEAD
-      long numDocs,
-      long chunkSize,
       long maxOffset,
-      String kafkaPartitionId) {
-=======
+      String kafkaPartitionId,
       String snapshotPath) {
->>>>>>> 7c68820d
     ensureTrue(chunkId != null && !chunkId.isEmpty(), "Invalid chunk dataset name " + chunkId);
     ensureTrue(
         chunkCreationTimeEpochMs >= 0,
         "Chunk creation time should be non negative: " + chunkCreationTimeEpochMs);
-<<<<<<< HEAD
     ensureTrue(kafkaPartitionId != null && !kafkaPartitionId.isEmpty(), "Invalid KafkaPartitionId");
 
-=======
->>>>>>> 7c68820d
     this.chunkId = chunkId;
     this.chunkCreationTimeEpochMs = chunkCreationTimeEpochMs;
     this.chunkLastUpdatedTimeEpochMs = chunkLastUpdatedTimeEpochMs;
     this.dataStartTimeEpochMs = dataStartTimeEpochMs;
     this.dataEndTimeEpochMs = dataEndTimeEpochMs;
     this.chunkSnapshotTimeEpochMs = chunkSnapshotTimeEpochMs;
-<<<<<<< HEAD
-    this.numDocs = numDocs;
-    this.chunkSize = chunkSize;
     this.maxOffset = maxOffset;
     this.kafkaPartitionId = kafkaPartitionId;
-=======
     this.snapshotPath = snapshotPath;
->>>>>>> 7c68820d
   }
 
   public long getChunkSnapshotTimeEpochMs() {
@@ -256,20 +199,6 @@
     }
   }
 
-<<<<<<< HEAD
-=======
-  public static ChunkInfo fromSnapshotMetadata(SnapshotMetadata snapshotMetadata) {
-    return new ChunkInfo(
-        snapshotMetadata.snapshotId,
-        Instant.now().toEpochMilli(),
-        snapshotMetadata.endTimeUtc,
-        snapshotMetadata.startTimeUtc,
-        snapshotMetadata.endTimeUtc,
-        snapshotMetadata.endTimeUtc,
-        snapshotMetadata.snapshotPath);
-  }
-
->>>>>>> 7c68820d
   @Override
   public String toString() {
     return "ChunkInfo{"
