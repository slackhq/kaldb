package com.slack.kaldb.metadata.core;

import static com.slack.kaldb.server.KaldbConfig.DEFAULT_ZK_TIMEOUT_SECS;

import java.io.Closeable;
import java.util.List;
import java.util.Map;
import java.util.Set;
import java.util.concurrent.CompletionStage;
import java.util.concurrent.ConcurrentHashMap;
import java.util.concurrent.ExecutionException;
import java.util.concurrent.TimeUnit;
import java.util.concurrent.TimeoutException;
import org.apache.curator.x.async.AsyncCuratorFramework;
import org.apache.curator.x.async.api.CreateOption;
import org.apache.curator.x.async.modeled.ModelSerializer;
import org.apache.curator.x.async.modeled.ModelSpec;
import org.apache.curator.x.async.modeled.ModeledFramework;
import org.apache.curator.x.async.modeled.ZPath;
import org.apache.curator.x.async.modeled.cached.CachedModeledFramework;
import org.apache.curator.x.async.modeled.cached.ModeledCacheListener;
import org.apache.zookeeper.CreateMode;
import org.apache.zookeeper.data.Stat;

/**
 * KaldbMetadataStore is a class which provides consistent ZK apis for all the metadata store class.
 *
 * <p>Every method provides an async and a sync API. In general, use the async API you are
 * performing batch operations and a sync if you are performing a synchronous operation on a node.
 */
public class KaldbMetadataStore<T extends KaldbMetadata> implements Closeable {

  protected final String storeFolder;

  private final ZPath zPath;

  protected final ModeledFramework<T> modeledClient;

  private final CachedModeledFramework<T> cachedModeledFramework;

  private final Map<KaldbMetadataStoreChangeListener, ModeledCacheListener<T>> listenerMap =
      new ConcurrentHashMap<>();

  public KaldbMetadataStore(
      AsyncCuratorFramework curator,
      CreateMode createMode,
      boolean shouldCache,
      ModelSerializer<T> modelSerializer,
      String storeFolder) {

    this.storeFolder = storeFolder;
    this.zPath = ZPath.parseWithIds(String.format("%s/{name}", storeFolder));

    ModelSpec<T> modelSpec =
        ModelSpec.builder(modelSerializer)
            .withPath(zPath)
            .withCreateOptions(Set.of(CreateOption.createParentsIfNeeded))
            .withCreateMode(createMode)
            .build();
    modeledClient = ModeledFramework.wrap(curator, modelSpec);

    if (shouldCache) {
      cachedModeledFramework = modeledClient.cached();
      cachedModeledFramework.start();
    } else {
      cachedModeledFramework = null;
    }
  }

  public CompletionStage<String> createAsync(T metadataNode) {
    // by passing the version 0, this will throw if we attempt to create and it already exists
    return modeledClient.set(metadataNode, 0);
  }

  public void createSync(T metadataNode) {
    try {
      createAsync(metadataNode)
          .toCompletableFuture()
          .get(DEFAULT_ZK_TIMEOUT_SECS, TimeUnit.SECONDS);
    } catch (InterruptedException | ExecutionException | TimeoutException e) {
      throw new InternalMetadataStoreException("Error creating node " + metadataNode, e);
    }
  }

  public CompletionStage<T> getAsync(String path) {
    if (cachedModeledFramework != null) {
      return cachedModeledFramework.withPath(zPath.resolved(path)).readThrough();
    }
    return modeledClient.withPath(zPath.resolved(path)).read();
  }

  public T getSync(String path) {
    try {
      return getAsync(path).toCompletableFuture().get(DEFAULT_ZK_TIMEOUT_SECS, TimeUnit.SECONDS);
    } catch (InterruptedException | ExecutionException | TimeoutException e) {
      throw new InternalMetadataStoreException("Error fetching node at path " + path, e);
    }
  }

  public CompletionStage<Stat> updateAsync(T metadataNode) {
    return modeledClient.update(metadataNode);
  }

  public void updateSync(T metadataNode) {
    try {
      updateAsync(metadataNode)
          .toCompletableFuture()
          .get(DEFAULT_ZK_TIMEOUT_SECS, TimeUnit.SECONDS);
    } catch (InterruptedException | ExecutionException | TimeoutException e) {
      throw new InternalMetadataStoreException("Error updating node: " + metadataNode, e);
    }
  }

  public CompletionStage<Void> deleteAsync(String path) {
    return modeledClient.withPath(zPath.resolved(path)).delete();
  }

  public void deleteSync(String path) {
    try {
      deleteAsync(path).toCompletableFuture().get(DEFAULT_ZK_TIMEOUT_SECS, TimeUnit.SECONDS);
    } catch (ExecutionException | InterruptedException | TimeoutException e) {
      throw new InternalMetadataStoreException("Error deleting node under at path: " + path, e);
    }
  }

  public CompletionStage<Void> deleteAsync(T metadataNode) {
    return modeledClient.withPath(zPath.resolved(metadataNode)).delete();
  }

  public void deleteSync(T metadataNode) {
    try {
      deleteAsync(metadataNode)
          .toCompletableFuture()
          .get(DEFAULT_ZK_TIMEOUT_SECS, TimeUnit.SECONDS);
    } catch (ExecutionException | InterruptedException | TimeoutException e) {
      throw new InternalMetadataStoreException(
          "Error deleting node under at path: " + metadataNode.name, e);
    }
  }

  public CompletionStage<List<T>> listAsync() {
    if (cachedModeledFramework == null)
      throw new UnsupportedOperationException("Caching is disabled");

    return cachedModeledFramework.list();
  }

  public List<T> listSync() {
    try {
      return listAsync().toCompletableFuture().get(DEFAULT_ZK_TIMEOUT_SECS, TimeUnit.SECONDS);
    } catch (InterruptedException | ExecutionException | TimeoutException e) {
      throw new InternalMetadataStoreException("Error getting cached nodes", e);
    }
  }

<<<<<<< HEAD
  public void addListener(KaldbMetadataStoreChangeListener watcher) {
=======
  private CompletionStage<List<T>> listAsyncUncached() {
    return modeledClient
        .withPath(ZPath.parse(storeFolder))
        .childrenAsZNodes()
        .thenApply(
            (zNodes) -> zNodes.stream().map(znode -> znode.model()).collect(Collectors.toList()));
  }

  /**
   * Listing an uncached directory is very expensive, and not recommended. For a directory
   * containing 100 znodes this results in 100 additional zookeeper queries. For any uses that need
   * listing they should be converted to use a cached implementation.
   */
  @Deprecated
  public List<T> listSyncUncached() {
    // todo - consider combining listSync and getCachedSync, forcing the caller to use the cache
    //  if it exists, as listing sync without a cache is a costly operation
    try {
      return listAsyncUncached()
          .toCompletableFuture()
          .get(DEFAULT_ZK_TIMEOUT_SECS, TimeUnit.SECONDS);
    } catch (ExecutionException | InterruptedException | TimeoutException e) {
      throw new InternalMetadataStoreException("Error listing node", e);
    }
  }

  public void addListener(KaldbMetadataStoreChangeListener<T> watcher) {
>>>>>>> c91b8d7d
    if (cachedModeledFramework == null)
      throw new UnsupportedOperationException("Caching is disabled");

    // this mapping exists because the remove is by reference, and the listener is a different
    // object type
    ModeledCacheListener<T> modeledCacheListener =
        (type, path, stat, model) -> watcher.onMetadataStoreChanged(model);
    cachedModeledFramework.listenable().addListener(modeledCacheListener);
    listenerMap.put(watcher, modeledCacheListener);
  }

  public void removeListener(KaldbMetadataStoreChangeListener<T> watcher) {
    if (cachedModeledFramework == null)
      throw new UnsupportedOperationException("Caching is disabled");
    cachedModeledFramework.listenable().removeListener(listenerMap.remove(watcher));
  }

  @Override
  public void close() {
    if (cachedModeledFramework != null) {
      cachedModeledFramework.close();
    }
  }
}<|MERGE_RESOLUTION|>--- conflicted
+++ resolved
@@ -153,37 +153,7 @@
     }
   }
 
-<<<<<<< HEAD
-  public void addListener(KaldbMetadataStoreChangeListener watcher) {
-=======
-  private CompletionStage<List<T>> listAsyncUncached() {
-    return modeledClient
-        .withPath(ZPath.parse(storeFolder))
-        .childrenAsZNodes()
-        .thenApply(
-            (zNodes) -> zNodes.stream().map(znode -> znode.model()).collect(Collectors.toList()));
-  }
-
-  /**
-   * Listing an uncached directory is very expensive, and not recommended. For a directory
-   * containing 100 znodes this results in 100 additional zookeeper queries. For any uses that need
-   * listing they should be converted to use a cached implementation.
-   */
-  @Deprecated
-  public List<T> listSyncUncached() {
-    // todo - consider combining listSync and getCachedSync, forcing the caller to use the cache
-    //  if it exists, as listing sync without a cache is a costly operation
-    try {
-      return listAsyncUncached()
-          .toCompletableFuture()
-          .get(DEFAULT_ZK_TIMEOUT_SECS, TimeUnit.SECONDS);
-    } catch (ExecutionException | InterruptedException | TimeoutException e) {
-      throw new InternalMetadataStoreException("Error listing node", e);
-    }
-  }
-
   public void addListener(KaldbMetadataStoreChangeListener<T> watcher) {
->>>>>>> c91b8d7d
     if (cachedModeledFramework == null)
       throw new UnsupportedOperationException("Caching is disabled");
 
