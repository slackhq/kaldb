--- conflicted
+++ resolved
@@ -88,16 +88,12 @@
             LOG.error("Error closing readonly chunk", e);
           }
         });
-<<<<<<< HEAD
-    // TODO: Close all local metadata stores created.
-=======
 
     cacheSlotMetadataStore.close();
     searchMetadataStore.close();
     snapshotMetadataStore.close();
     replicaMetadataStore.close();
 
->>>>>>> cf5c5b9c
     LOG.info("Closed caching chunk manager.");
   }
 
