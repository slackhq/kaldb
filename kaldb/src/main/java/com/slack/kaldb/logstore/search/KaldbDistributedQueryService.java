--- conflicted
+++ resolved
@@ -164,15 +164,9 @@
         Tracing.currentTracer()
             .startScopedSpan("KaldbDistributedQueryService.findPartitionsToQuery");
 
-<<<<<<< HEAD
     List<DatasetPartitionMetadata> partitions =
         findPartitionsToQuery(
             datasetMetadataStore, queryStartTimeEpochMs, queryEndTimeEpochMs, dataset);
-=======
-    List<ServicePartitionMetadata> partitions =
-        ServicePartitionMetadata.findPartitionsToQuery(
-            serviceMetadataStore, queryStartTimeEpochMs, queryEndTimeEpochMs, dataset);
->>>>>>> 6ff377d8
     findPartitionsToQuerySpan.finish();
 
     // step 1 - find all snapshots that match time window and partition
@@ -270,67 +264,6 @@
     }
   }
 
-<<<<<<< HEAD
-  /*
-   get partitions that match on two criteria
-   1. index name
-   2. partitions that have an overlap with the query window
-  */
-  @VisibleForTesting
-  protected static List<DatasetPartitionMetadata> findPartitionsToQuery(
-      DatasetMetadataStore datasetMetadataStore,
-      long startTimeEpochMs,
-      long endTimeEpochMs,
-      String dataset) {
-    return datasetMetadataStore
-        .getCached()
-        .stream()
-        .filter(datasetMetadata -> datasetMetadata.name.equals(dataset))
-        .flatMap(
-            datasetMetadata -> datasetMetadata.partitionConfigs.stream()) // will always return one
-        .filter(
-            partitionMetadata ->
-                containsDataInTimeRange(
-                    partitionMetadata.startTimeEpochMs,
-                    partitionMetadata.endTimeEpochMs,
-                    startTimeEpochMs,
-                    endTimeEpochMs))
-        .collect(Collectors.toList());
-  }
-
-=======
->>>>>>> 6ff377d8
-  private List<SearchResult<LogMessage>> distributedSearch(KaldbSearch.SearchRequest request) {
-    LOG.info("Starting distributed search for request: {}", request);
-    ScopedSpan span =
-        Tracing.currentTracer().startScopedSpan("KaldbDistributedQueryService.distributedSearch");
-
-    List<ListenableFuture<SearchResult<LogMessage>>> queryServers = new ArrayList<>(stubs.size());
-
-    List<KaldbServiceGrpc.KaldbServiceFutureStub> queryStubs =
-        getSnapshotUrlsToSearch(
-            request.getStartTimeEpochMs(), request.getEndTimeEpochMs(), request.getDataset());
-    span.tag("queryServerCount", String.valueOf(queryStubs.size()));
-
-    for (KaldbServiceGrpc.KaldbServiceFutureStub stub : queryStubs) {
-
-      // make sure all underlying futures finish executing (successful/cancelled/failed/other)
-      // and cannot be pending when the successfulAsList.get(SAME_TIMEOUT_MS) runs
-      ListenableFuture<KaldbSearch.SearchResult> searchRequest =
-          stub.withDeadlineAfter(
-                  DISTRIBUTED_QUERY_TIMEOUT_DURATION.toMillis(), TimeUnit.MILLISECONDS)
-              .withInterceptors(
-                  GrpcTracing.newBuilder(Tracing.current()).build().newClientInterceptor())
-              .search(request);
-      Function<KaldbSearch.SearchResult, SearchResult<LogMessage>> searchRequestTransform =
-          SearchResultUtils::fromSearchResultProtoOrEmpty;
-      queryServers.add(
-          Futures.transform(
-              searchRequest,
-              searchRequestTransform::apply,
-              RequestContext.current().makeContextAware(MoreExecutors.directExecutor())));
-    }
-
     Future<List<SearchResult<LogMessage>>> searchFuture = Futures.successfulAsList(queryServers);
     try {
       List<SearchResult<LogMessage>> searchResults =
