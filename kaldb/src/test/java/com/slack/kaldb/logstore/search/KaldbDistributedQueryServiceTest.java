package com.slack.kaldb.logstore.search;

import static com.slack.kaldb.chunk.ChunkInfo.toSnapshotMetadata;
import static com.slack.kaldb.chunk.ReadWriteChunk.LIVE_SNAPSHOT_PREFIX;
import static com.slack.kaldb.chunk.ReadWriteChunk.toSearchMetadata;
import static com.slack.kaldb.logstore.search.KaldbDistributedQueryService.getSearchNodesToQuery;
import static com.slack.kaldb.metadata.snapshot.SnapshotMetadata.LIVE_SNAPSHOT_PATH;
import static org.assertj.core.api.Assertions.assertThat;
import static org.awaitility.Awaitility.await;
import static org.mockito.Mockito.spy;

import brave.Tracing;
import com.slack.kaldb.chunk.ChunkInfo;
import com.slack.kaldb.chunk.ReadOnlyChunkImpl;
import com.slack.kaldb.chunk.SearchContext;
import com.slack.kaldb.metadata.dataset.DatasetMetadata;
import com.slack.kaldb.metadata.dataset.DatasetMetadataStore;
import com.slack.kaldb.metadata.dataset.DatasetPartitionMetadata;
import com.slack.kaldb.metadata.search.SearchMetadata;
import com.slack.kaldb.metadata.search.SearchMetadataStore;
import com.slack.kaldb.metadata.snapshot.SnapshotMetadata;
import com.slack.kaldb.metadata.snapshot.SnapshotMetadataStore;
import com.slack.kaldb.metadata.zookeeper.MetadataStore;
import com.slack.kaldb.metadata.zookeeper.ZookeeperMetadataStoreImpl;
import com.slack.kaldb.proto.config.KaldbConfigs;
import io.micrometer.core.instrument.simple.SimpleMeterRegistry;
import java.time.Instant;
import java.util.*;
import org.apache.curator.test.TestingServer;
import org.junit.After;
import org.junit.Before;
import org.junit.Test;

public class KaldbDistributedQueryServiceTest {

  private SimpleMeterRegistry metricsRegistry;

  private MetadataStore zkMetadataStore;
  private SearchMetadataStore searchMetadataStore;
  private SnapshotMetadataStore snapshotMetadataStore;
  private DatasetMetadataStore datasetMetadataStore;

  private TestingServer testZKServer;
  private SearchContext indexer1SearchContext;
  private SearchContext indexer2SearchContext;
  private SearchContext cache1SearchContext;
  private SearchContext cache2SearchContext;
  private SearchContext cache3SearchContext;
  private SearchContext cache4SearchContext;

  @Before
  public void setUp() throws Exception {
    Tracing.newBuilder().build();

    metricsRegistry = new SimpleMeterRegistry();
    testZKServer = new TestingServer();

    // Metadata store
    KaldbConfigs.ZookeeperConfig zkConfig =
        KaldbConfigs.ZookeeperConfig.newBuilder()
            .setZkConnectString(testZKServer.getConnectString())
            .setZkPathPrefix("indexerTest")
            .setZkSessionTimeoutMs(1000)
            .setZkConnectionTimeoutMs(1000)
            .setSleepBetweenRetriesMs(1000)
            .build();

    zkMetadataStore = spy(ZookeeperMetadataStoreImpl.fromConfig(metricsRegistry, zkConfig));

    snapshotMetadataStore = spy(new SnapshotMetadataStore(zkMetadataStore, true));
    searchMetadataStore = spy(new SearchMetadataStore(zkMetadataStore, true));
    datasetMetadataStore = new DatasetMetadataStore(zkMetadataStore, true);

    indexer1SearchContext = new SearchContext("indexer_host1", 10000);
    indexer2SearchContext = new SearchContext("indexer_host2", 10001);
    cache1SearchContext = new SearchContext("cache_host1", 20000);
    cache2SearchContext = new SearchContext("cache_host2", 20001);
    cache3SearchContext = new SearchContext("cache_host3", 20002);
    cache4SearchContext = new SearchContext("cache_host4", 20003);
  }

  @After
  public void tearDown() throws Exception {
    snapshotMetadataStore.close();
    searchMetadataStore.close();
    datasetMetadataStore.close();
    zkMetadataStore.close();
    metricsRegistry.close();
    testZKServer.close();
  }

  @Test
<<<<<<< HEAD
  public void testOneDatasetOnePartition() {
    final String name = "testDataset";
    final String owner = "DatasetOwner";
    final long throughputBytes = 1000;
    final DatasetPartitionMetadata partition = new DatasetPartitionMetadata(100, 200, List.of("1"));

    DatasetMetadata datasetMetadata =
        new DatasetMetadata(name, owner, throughputBytes, List.of(partition));

    datasetMetadataStore.createSync(datasetMetadata);
    await().until(() -> datasetMetadataStore.listSync().size() == 1);

    List<DatasetPartitionMetadata> partitionMetadata =
        findPartitionsToQuery(datasetMetadataStore, 101, 199, name);
    assertThat(partitionMetadata.size()).isEqualTo(1);
    assertThat(partitionMetadata.get(0).partitions.size()).isEqualTo(1);

    partitionMetadata = findPartitionsToQuery(datasetMetadataStore, 1, 150, name);
    assertThat(partitionMetadata.size()).isEqualTo(1);
    assertThat(partitionMetadata.get(0).partitions.size()).isEqualTo(1);

    partitionMetadata = findPartitionsToQuery(datasetMetadataStore, 1, 250, name);
    assertThat(partitionMetadata.size()).isEqualTo(1);
    assertThat(partitionMetadata.get(0).partitions.size()).isEqualTo(1);

    partitionMetadata = findPartitionsToQuery(datasetMetadataStore, 200, 250, name);
    assertThat(partitionMetadata.size()).isEqualTo(1);
    assertThat(partitionMetadata.get(0).partitions.size()).isEqualTo(1);

    partitionMetadata = findPartitionsToQuery(datasetMetadataStore, 201, 250, name);
    assertThat(partitionMetadata.size()).isEqualTo(0);
  }

  @Test
  public void testOneDatasetMultipleWindows() {
    final String name = "testDataset";
    final String owner = "DatasetOwner";
    final long throughputBytes = 1000;
    final DatasetPartitionMetadata partition1 =
        new DatasetPartitionMetadata(100, 200, List.of("1"));

    final DatasetPartitionMetadata partition2 =
        new DatasetPartitionMetadata(201, 300, List.of("2", "3"));

    DatasetMetadata datasetMetadata =
        new DatasetMetadata(name, owner, throughputBytes, List.of(partition1, partition2));

    datasetMetadataStore.createSync(datasetMetadata);
    await().until(() -> datasetMetadataStore.listSync().size() == 1);

    List<DatasetPartitionMetadata> partitionMetadata =
        findPartitionsToQuery(datasetMetadataStore, 101, 199, name);
    assertThat(partitionMetadata.size()).isEqualTo(1);
    assertThat(partitionMetadata.get(0).partitions.size()).isEqualTo(1);
    assertThat(partitionMetadata.get(0).startTimeEpochMs).isEqualTo(100);
    assertThat(partitionMetadata.get(0).endTimeEpochMs).isEqualTo(200);

    partitionMetadata = findPartitionsToQuery(datasetMetadataStore, 201, 300, name);
    assertThat(partitionMetadata.size()).isEqualTo(1);
    assertThat(partitionMetadata.get(0).partitions.size()).isEqualTo(2);
    assertThat(partitionMetadata.get(0).startTimeEpochMs).isEqualTo(201);
    assertThat(partitionMetadata.get(0).endTimeEpochMs).isEqualTo(300);

    partitionMetadata = findPartitionsToQuery(datasetMetadataStore, 100, 202, name);
    assertThat(partitionMetadata.size()).isEqualTo(2);

    assertThat(partitionMetadata.get(0).partitions.size()).isEqualTo(1);
    assertThat(partitionMetadata.get(0).startTimeEpochMs).isEqualTo(100);
    assertThat(partitionMetadata.get(0).endTimeEpochMs).isEqualTo(200);

    assertThat(partitionMetadata.get(1).partitions.size()).isEqualTo(2);
    assertThat(partitionMetadata.get(1).startTimeEpochMs).isEqualTo(201);
    assertThat(partitionMetadata.get(1).endTimeEpochMs).isEqualTo(300);
  }

  @Test
  public void testMultipleDatasetsOneTimeRange() {

    final String name = "testDataset";
    final String owner = "datasetOwner";
    final long throughputBytes = 1000;
    final DatasetPartitionMetadata partition = new DatasetPartitionMetadata(100, 200, List.of("1"));

    DatasetMetadata datasetMetadata =
        new DatasetMetadata(name, owner, throughputBytes, List.of(partition));

    datasetMetadataStore.createSync(datasetMetadata);
    await().until(() -> datasetMetadataStore.listSync().size() == 1);

    final String name1 = "testDataset1";
    final String owner1 = "datasetOwner1";
    final long throughputBytes1 = 1;
    final DatasetPartitionMetadata partition1 =
        new DatasetPartitionMetadata(100, 200, List.of("2"));

    DatasetMetadata datasetMetadata1 =
        new DatasetMetadata(name1, owner1, throughputBytes1, List.of(partition1));

    datasetMetadataStore.createSync(datasetMetadata1);
    await().until(() -> datasetMetadataStore.listSync().size() == 2);

    List<DatasetPartitionMetadata> partitionMetadata =
        findPartitionsToQuery(datasetMetadataStore, 101, 199, name);
    assertThat(partitionMetadata.size()).isEqualTo(1);
    assertThat(partitionMetadata.get(0).partitions.size()).isEqualTo(1);
    assertThat(partitionMetadata.get(0).partitions.get(0)).isEqualTo("1");
  }

  @Test
=======
>>>>>>> 6ff377d8
  public void testOneIndexer() {
    String indexName = "testIndex";
    Instant chunkCreationTime = Instant.ofEpochMilli(100);
    Instant chunkEndTime = Instant.ofEpochMilli(200);
    createIndexerZKMetadata(chunkCreationTime, chunkEndTime, "1", indexer1SearchContext);
    await().until(() -> snapshotMetadataStore.listSync().size() == 2);
    await().until(() -> searchMetadataStore.listSync().size() == 1);

    // we don't have any dataset metadata entry, so we shouldn't be able to find any snapshot
    Collection<String> searchNodes =
        getSearchNodesToQuery(
            snapshotMetadataStore,
            searchMetadataStore,
            datasetMetadataStore,
            chunkCreationTime.toEpochMilli(),
            chunkEndTime.toEpochMilli(),
            indexName);
    assertThat(searchNodes.size()).isEqualTo(0);

    DatasetPartitionMetadata partition = new DatasetPartitionMetadata(1, 300, List.of("1"));
    DatasetMetadata datasetMetadata =
        new DatasetMetadata(indexName, "testOwner", 1, List.of(partition));
    datasetMetadataStore.createSync(datasetMetadata);
    await().until(() -> datasetMetadataStore.listSync().size() == 1);

    // now we can find the snapshot
    searchNodes =
        getSearchNodesToQuery(
            snapshotMetadataStore,
            searchMetadataStore,
            datasetMetadataStore,
            chunkCreationTime.toEpochMilli(),
            chunkEndTime.toEpochMilli(),
            indexName);
    assertThat(searchNodes.size()).isEqualTo(1);
    assertThat(searchNodes.iterator().next()).isEqualTo(indexer1SearchContext.toString());

    // we can't find snapshot since the time window doesn't match snapshot
    searchNodes =
        getSearchNodesToQuery(
            snapshotMetadataStore,
            searchMetadataStore,
            datasetMetadataStore,
            chunkEndTime.toEpochMilli() + 1,
            chunkEndTime.toEpochMilli() + 100,
            indexName);
    assertThat(searchNodes.size()).isEqualTo(0);

    // add another chunk on the same indexer and ensure we still find the node
    createIndexerZKMetadata(
        Instant.ofEpochMilli(201), Instant.ofEpochMilli(300), "1", indexer1SearchContext);
    await().until(() -> snapshotMetadataStore.listSync().size() == 4);
    await().until(() -> searchMetadataStore.listSync().size() == 2);
    searchNodes =
        getSearchNodesToQuery(
            snapshotMetadataStore, searchMetadataStore, datasetMetadataStore, 0, 300, indexName);
    assertThat(searchNodes.size()).isEqualTo(1);
    assertThat(searchNodes.iterator().next()).isEqualTo(indexer1SearchContext.toString());
    searchNodes =
        getSearchNodesToQuery(
            snapshotMetadataStore, searchMetadataStore, datasetMetadataStore, 0, 150, indexName);
    assertThat(searchNodes.size()).isEqualTo(1);
    assertThat(searchNodes.iterator().next()).isEqualTo(indexer1SearchContext.toString());

    // re-add dataset metadata with a different time window that doesn't match any snapshot
    datasetMetadataStore.delete(datasetMetadata.name);
    await().until(() -> datasetMetadataStore.listSync().size() == 0);
    partition = new DatasetPartitionMetadata(1, 99, List.of("1"));
    datasetMetadata = new DatasetMetadata(indexName, "testOwner", 1, List.of(partition));
    datasetMetadataStore.createSync(datasetMetadata);
    await().until(() -> datasetMetadataStore.listSync().size() == 1);

    // we can't find snapshot since the time window doesn't match any dataset metadata
    searchNodes =
        getSearchNodesToQuery(
            snapshotMetadataStore,
            searchMetadataStore,
            datasetMetadataStore,
            chunkCreationTime.toEpochMilli(),
            chunkEndTime.toEpochMilli(),
            indexName);
    assertThat(searchNodes.size()).isEqualTo(0);
  }

  @Test
  public void testOneIndexerOneCache() throws Exception {
    String indexName = "testIndex";
    Instant chunkCreationTime = Instant.ofEpochMilli(100);
    Instant chunkEndTime = Instant.ofEpochMilli(200);
    String snapshotName =
        createIndexerZKMetadata(chunkCreationTime, chunkEndTime, "1", indexer1SearchContext);
    assertThat(snapshotMetadataStore.listSync().size()).isEqualTo(2);
    assertThat(searchMetadataStore.listSync().size()).isEqualTo(1);

    DatasetPartitionMetadata partition = new DatasetPartitionMetadata(199, 500, List.of("1"));
    DatasetMetadata datasetMetadata =
        new DatasetMetadata(indexName, "testOwner", 1, List.of(partition));
    datasetMetadataStore.createSync(datasetMetadata);
    await().until(() -> datasetMetadataStore.listSync().size() == 1);

    Collection<String> searchNodes =
        getSearchNodesToQuery(
            snapshotMetadataStore,
            searchMetadataStore,
            datasetMetadataStore,
            chunkCreationTime.toEpochMilli(),
            chunkEndTime.toEpochMilli(),
            indexName);
    assertThat(searchNodes.size()).isEqualTo(1);
    assertThat(searchNodes.iterator().next()).isEqualTo(indexer1SearchContext.toString());

    searchNodes =
        getSearchNodesToQuery(
            snapshotMetadataStore,
            searchMetadataStore,
            datasetMetadataStore,
            chunkEndTime.toEpochMilli() + 1,
            chunkEndTime.toEpochMilli() + 100,
            indexName);
    assertThat(searchNodes.size()).isEqualTo(0);

    // create cache node entry for search metadata also serving the snapshot
    ReadOnlyChunkImpl.registerSearchMetadata(
        searchMetadataStore, cache1SearchContext, snapshotName);
    await().until(() -> searchMetadataStore.listSync().size() == 2);

    searchNodes =
        getSearchNodesToQuery(
            snapshotMetadataStore,
            searchMetadataStore,
            datasetMetadataStore,
            chunkCreationTime.toEpochMilli(),
            chunkEndTime.toEpochMilli(),
            indexName);
    assertThat(searchNodes.size()).isEqualTo(1);
    assertThat(searchNodes.iterator().next()).isEqualTo(cache1SearchContext.toString());

    // re-add dataset metadata with a different time window that doesn't match any snapshot
    datasetMetadataStore.delete(datasetMetadata.name);
    await().until(() -> datasetMetadataStore.listSync().size() == 0);
    partition = new DatasetPartitionMetadata(1, 99, List.of("1"));
    datasetMetadata = new DatasetMetadata(indexName, "testOwner", 1, List.of(partition));
    datasetMetadataStore.createSync(datasetMetadata);
    await().until(() -> datasetMetadataStore.listSync().size() == 1);

    // we can't find snapshot since the time window doesn't match any dataset metadata
    searchNodes =
        getSearchNodesToQuery(
            snapshotMetadataStore,
            searchMetadataStore,
            datasetMetadataStore,
            chunkCreationTime.toEpochMilli(),
            chunkEndTime.toEpochMilli(),
            indexName);
    assertThat(searchNodes.size()).isEqualTo(0);
  }

  @Test
  public void testTwoCacheNodes() throws Exception {
    String indexName = "testIndex";
    // create snapshot
    Instant chunkCreationTime = Instant.ofEpochMilli(100);
    Instant chunkEndTime = Instant.ofEpochMilli(200);
    SnapshotMetadata snapshotMetadata = createSnapshot(chunkCreationTime, chunkEndTime, false, "1");
    await().until(() -> snapshotMetadataStore.listSync().size() == 1);

    // create first search metadata hosted by cache1
    ReadOnlyChunkImpl.registerSearchMetadata(
        searchMetadataStore, cache1SearchContext, snapshotMetadata.name);
    await().until(() -> searchMetadataStore.listSync().size() == 1);

    DatasetPartitionMetadata partition = new DatasetPartitionMetadata(1, 101, List.of("1"));
    DatasetMetadata datasetMetadata =
        new DatasetMetadata(indexName, "testOwner", 1, List.of(partition));
    datasetMetadataStore.createSync(datasetMetadata);
    await().until(() -> datasetMetadataStore.listSync().size() == 1);

    // assert search will always find cache1
    Collection<String> searchNodes =
        getSearchNodesToQuery(
            snapshotMetadataStore,
            searchMetadataStore,
            datasetMetadataStore,
            1,
            chunkCreationTime.toEpochMilli(),
            indexName);
    assertThat(searchNodes.size()).isEqualTo(1);
    assertThat(searchNodes.iterator().next()).isEqualTo(cache1SearchContext.toString());

    // create second search metadata hosted by cache2
    ReadOnlyChunkImpl.registerSearchMetadata(
        searchMetadataStore, cache2SearchContext, snapshotMetadata.name);
    await().until(() -> searchMetadataStore.listSync().size() == 2);

    // assert search will always find cache1 or cache2
    searchNodes =
        getSearchNodesToQuery(
            snapshotMetadataStore,
            searchMetadataStore,
            datasetMetadataStore,
            0,
            chunkCreationTime.toEpochMilli(),
            indexName);
    assertThat(searchNodes.size()).isEqualTo(1);
    String searchNodeUrl = searchNodes.iterator().next();
    assertThat(
            searchNodeUrl.equals(cache1SearchContext.toString())
                || searchNodeUrl.equals((cache2SearchContext.toString())))
        .isTrue();
  }

  @Test
  public void testMultipleDatasetsMultipleTimeRange() throws Exception {

    // dataset1 snapshots/search-metadata/partitions
    SnapshotMetadata snapshotMetadata =
        createSnapshot(Instant.ofEpochMilli(100), Instant.ofEpochMilli(200), false, "1");
    await().until(() -> snapshotMetadataStore.listSync().size() == 1);
    ReadOnlyChunkImpl.registerSearchMetadata(
        searchMetadataStore, cache1SearchContext, snapshotMetadata.name);
    await().until(() -> searchMetadataStore.listSync().size() == 1);

    snapshotMetadata =
        createSnapshot(Instant.ofEpochMilli(201), Instant.ofEpochMilli(300), false, "2");
    await().until(() -> snapshotMetadataStore.listSync().size() == 2);
    ReadOnlyChunkImpl.registerSearchMetadata(
        searchMetadataStore, cache2SearchContext, snapshotMetadata.name);
    await().until(() -> searchMetadataStore.listSync().size() == 2);

    final String name = "testDataset";
    final String owner = "datasetOwner";
    final long throughputBytes = 1000;
    final DatasetPartitionMetadata partition11 =
        new DatasetPartitionMetadata(100, 200, List.of("1"));
    final DatasetPartitionMetadata partition12 =
        new DatasetPartitionMetadata(201, 300, List.of("2"));

    DatasetMetadata datasetMetadata =
        new DatasetMetadata(name, owner, throughputBytes, List.of(partition11, partition12));

    datasetMetadataStore.createSync(datasetMetadata);
    await().until(() -> datasetMetadataStore.listSync().size() == 1);

    // dataset2 snapshots/search-metadata/partitions
    snapshotMetadata =
        createSnapshot(Instant.ofEpochMilli(100), Instant.ofEpochMilli(200), false, "2");
    await().until(() -> snapshotMetadataStore.listSync().size() == 3);
    ReadOnlyChunkImpl.registerSearchMetadata(
        searchMetadataStore, cache3SearchContext, snapshotMetadata.name);
    await().until(() -> searchMetadataStore.listSync().size() == 3);

    snapshotMetadata =
        createSnapshot(Instant.ofEpochMilli(201), Instant.ofEpochMilli(300), false, "1");
    await().until(() -> snapshotMetadataStore.listSync().size() == 4);
    ReadOnlyChunkImpl.registerSearchMetadata(
        searchMetadataStore, cache4SearchContext, snapshotMetadata.name);
    await().until(() -> searchMetadataStore.listSync().size() == 4);

    final String name1 = "testDataset1";
    final String owner1 = "datasetOwner1";
    final long throughputBytes1 = 1;
    final DatasetPartitionMetadata partition21 =
        new DatasetPartitionMetadata(100, 200, List.of("2"));
    final DatasetPartitionMetadata partition22 =
        new DatasetPartitionMetadata(201, 300, List.of("1"));

    DatasetMetadata datasetMetadata1 =
        new DatasetMetadata(name1, owner1, throughputBytes1, List.of(partition21, partition22));
    datasetMetadataStore.createSync(datasetMetadata1);
    await().until(() -> datasetMetadataStore.listSync().size() == 2);

    // find search nodes that will be queries for the first dataset
    Collection<String> searchNodes =
        getSearchNodesToQuery(
            snapshotMetadataStore, searchMetadataStore, datasetMetadataStore, 100, 199, name);
    assertThat(searchNodes.size()).isEqualTo(1);
    assertThat(searchNodes.iterator().next()).isEqualTo(cache1SearchContext.toString());

    searchNodes =
        getSearchNodesToQuery(
            snapshotMetadataStore, searchMetadataStore, datasetMetadataStore, 100, 299, name);
    assertThat(searchNodes.size()).isEqualTo(2);
    Iterator<String> iter = searchNodes.iterator();
    String node1 = iter.next();
    String node2 = iter.next();
    assertThat(
            node1.equals(cache1SearchContext.toString())
                || node1.equals((cache2SearchContext.toString())))
        .isTrue();
    assertThat(
            node2.equals(cache1SearchContext.toString())
                || node2.equals((cache2SearchContext.toString())))
        .isTrue();

    searchNodes =
        getSearchNodesToQuery(
            snapshotMetadataStore, searchMetadataStore, datasetMetadataStore, 100, 299, name1);
    assertThat(searchNodes.size()).isEqualTo(2);
    iter = searchNodes.iterator();
    node1 = iter.next();
    node2 = iter.next();
    assertThat(
            node1.equals(cache3SearchContext.toString())
                || node1.equals((cache4SearchContext.toString())))
        .isTrue();
    assertThat(
            node2.equals(cache3SearchContext.toString())
                || node2.equals((cache4SearchContext.toString())))
        .isTrue();
  }

  @Test
  public void testTwoIndexerWithDifferentPartitions() {
    String indexName1 = "testIndex1";
    String indexName2 = "testIndex2";
    // search for partition "1" only
    Instant chunkCreationTime = Instant.ofEpochMilli(100);
    Instant chunkEndTime = Instant.ofEpochMilli(200);
    createIndexerZKMetadata(chunkCreationTime, chunkEndTime, "1", indexer1SearchContext);
    await().until(() -> snapshotMetadataStore.listSync().size() == 2);
    await().until(() -> searchMetadataStore.listSync().size() == 1);

    DatasetPartitionMetadata partition = new DatasetPartitionMetadata(1, 200, List.of("1"));
    DatasetMetadata datasetMetadata =
        new DatasetMetadata(indexName1, "testOwner1", 1, List.of(partition));
    datasetMetadataStore.createSync(datasetMetadata);
    await().until(() -> datasetMetadataStore.listSync().size() == 1);

    Collection<String> searchNodes =
        getSearchNodesToQuery(
            snapshotMetadataStore,
            searchMetadataStore,
            datasetMetadataStore,
            chunkCreationTime.toEpochMilli(),
            chunkEndTime.toEpochMilli(),
            indexName1);
    assertThat(searchNodes.size()).isEqualTo(1);
    assertThat(searchNodes.iterator().next()).isEqualTo(indexer1SearchContext.toString());

    // search for partition "2" only
    createIndexerZKMetadata(chunkCreationTime, chunkEndTime, "2", indexer2SearchContext);
    await().until(() -> snapshotMetadataStore.listSync().size() == 4);
    await().until(() -> searchMetadataStore.listSync().size() == 2);

    partition = new DatasetPartitionMetadata(1, 101, List.of("2"));
    datasetMetadata = new DatasetMetadata(indexName2, "testOwner2", 1, List.of(partition));
    datasetMetadataStore.createSync(datasetMetadata);
    await().until(() -> datasetMetadataStore.listSync().size() == 2);

    searchNodes =
        getSearchNodesToQuery(
            snapshotMetadataStore,
            searchMetadataStore,
            datasetMetadataStore,
            chunkCreationTime.toEpochMilli(),
            chunkEndTime.toEpochMilli(),
            indexName2);
    assertThat(searchNodes.size()).isEqualTo(1);
    assertThat(searchNodes.iterator().next()).isEqualTo(indexer2SearchContext.toString());

    // search for wrong indexName and see if you get 0 nodes
    searchNodes =
        getSearchNodesToQuery(
            snapshotMetadataStore,
            searchMetadataStore,
            datasetMetadataStore,
            chunkCreationTime.toEpochMilli(),
            chunkEndTime.toEpochMilli(),
            "new_dataset_that_does_not_have_a_partition");
    assertThat(searchNodes.size()).isEqualTo(0);
  }

  private String createIndexerZKMetadata(
      Instant chunkCreationTime,
      Instant chunkEndTime,
      String partition,
      SearchContext searchContext) {
    SnapshotMetadata liveSnapshotMetadata =
        createSnapshot(chunkCreationTime, chunkEndTime, true, partition);
    SearchMetadata liveSearchMetadata = toSearchMetadata(liveSnapshotMetadata.name, searchContext);

    searchMetadataStore.createSync(liveSearchMetadata);

    return liveSnapshotMetadata.name.substring(
        5); // remove LIVE_ prefix for a search metadata hosted by a cache node
  }

  private SnapshotMetadata createSnapshot(
      Instant chunkCreationTime, Instant chunkEndTime, boolean isLive, String partition) {
    String chunkName = "logStore_" + chunkCreationTime.getEpochSecond() + "_" + UUID.randomUUID();
    ChunkInfo chunkInfo =
        new ChunkInfo(
            chunkName,
            chunkCreationTime.toEpochMilli(),
            chunkEndTime.toEpochMilli(),
            chunkCreationTime.toEpochMilli(),
            chunkEndTime.toEpochMilli(),
            chunkEndTime.toEpochMilli(),
            1234,
            partition,
            isLive ? LIVE_SNAPSHOT_PATH : "cacheSnapshotPath");
    SnapshotMetadata snapshotMetadata =
        toSnapshotMetadata(chunkInfo, isLive ? LIVE_SNAPSHOT_PREFIX : "");

    snapshotMetadataStore.createSync(snapshotMetadata);

    if (isLive) {
      // create non-live as well to simulate postClose of IndexingChunkImpl
      SnapshotMetadata nonLiveSnapshotMetadata = toSnapshotMetadata(chunkInfo, "");
      snapshotMetadataStore.createSync(nonLiveSnapshotMetadata);
    }

    return snapshotMetadata;
  }
}<|MERGE_RESOLUTION|>--- conflicted
+++ resolved
@@ -90,7 +90,6 @@
   }
 
   @Test
-<<<<<<< HEAD
   public void testOneDatasetOnePartition() {
     final String name = "testDataset";
     final String owner = "DatasetOwner";
@@ -200,8 +199,6 @@
   }
 
   @Test
-=======
->>>>>>> 6ff377d8
   public void testOneIndexer() {
     String indexName = "testIndex";
     Instant chunkCreationTime = Instant.ofEpochMilli(100);
